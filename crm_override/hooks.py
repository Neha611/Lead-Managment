app_name = "crm_override"
app_title = "Lead Segment"
app_publisher = "Neha"
app_description = "Whatsapp Broadcast like feature"
app_email = "neha.gupta@tradyon.ai"
app_license = "mit"

# Apps
# ------------------

# required_apps = []

# Each item in the list will be shown as an app in the apps page
# add_to_apps_screen = [
# 	{
# 		"name": "crm_override",
# 		"logo": "/assets/crm_override/logo.png",
# 		"title": "Lead Segment",
# 		"route": "/crm_override",
# 		"has_permission": "crm_override.api.permission.has_app_permission"
# 	}
# ]

# Includes in <head>
# ------------------

# include js, css files in header of desk.html
# app_include_css = "/assets/crm_override/css/crm_override.css"
app_include_js = [
    "/assets/crm_override/frontend/dist/crm_override.umd.js"
]

# include js, css files in header of web template
# web_include_css = "/assets/crm_override/css/crm_override.css"
# web_include_js = "/assets/crm_override/js/crm_override.js"

# include custom scss in every website theme (without file extension ".scss")
# website_theme_scss = "crm_override/public/scss/website"

# include js, css files in header of web form
# webform_include_js = {"doctype": "public/js/doctype.js"}
# webform_include_css = {"doctype": "public/css/doctype.css"}

# include js in page
# page_js = {"page" : "public/js/file.js"}

# include js in doctype views
# doctype_js = {"doctype" : "public/js/doctype.js"}
# doctype_list_js = {"doctype" : "public/js/doctype_list.js"}
# doctype_tree_js = {"doctype" : "public/js/doctype_tree.js"}
# doctype_calendar_js = {"doctype" : "public/js/doctype_calendar.js"}

# Svg Icons
# ------------------
# include app icons in desk
# app_include_icons = "crm_override/public/icons.svg"

# Home Pages
# ----------

# application home page (will override Website Settings)
# home_page = "login"

# website user home page (by Role)
# role_home_page = {
# 	"Role": "home_page"
# }

# Generators
# ----------

# automatically create page for each record of this doctype
# website_generators = ["Web Page"]

# automatically load and sync documents of this doctype from downstream apps
# importable_doctypes = [doctype_1]

# Jinja
# ----------

# add methods and filters to jinja environment
# jinja = {
# 	"methods": "crm_override.utils.jinja_methods",
# 	"filters": "crm_override.utils.jinja_filters"
# }

# Installation
# ------------

# before_install = "crm_override.install.before_install"
# after_install = "crm_override.install.after_install"

# Uninstallation
# ------------

# before_uninstall = "crm_override.uninstall.before_uninstall"
# after_uninstall = "crm_override.uninstall.after_uninstall"

# Integration Setup
# ------------------
# To set up dependencies/integrations with other apps
# Name of the app being installed is passed as an argument

# before_app_install = "crm_override.utils.before_app_install"
# after_app_install = "crm_override.utils.after_app_install"

# Integration Cleanup
# -------------------
# To clean up dependencies/integrations with other apps
# Name of the app being uninstalled is passed as an argument

# before_app_uninstall = "crm_override.utils.before_app_uninstall"
# after_app_uninstall = "crm_override.utils.after_app_uninstall"

# Desk Notifications
# ------------------
# See frappe.core.notifications.get_notification_config

# notification_config = "crm_override.notifications.get_notification_config"

# Permissions
# -----------
# Permissions evaluated in scripted ways

# permission_query_conditions = {
# 	"Event": "frappe.desk.doctype.event.event.get_permission_query_conditions",
# }
#
# has_permission = {
# 	"Event": "frappe.desk.doctype.event.event.has_permission",
# }

# Document Events
# ---------------
# Hook on document methods and events

# doc_events = {
# 	"*": {
# 		"on_update": "method",
# 		"on_cancel": "method",
# 		"on_trash": "method"
# 	}
# }

# Scheduled Tasks
# ---------------

scheduler_events = {
    "all": [
        "crm_override.crm_override.doctype.email_campaign.email_campaign.process_email_campaigns",
        "crm_override.crm_override.email_queue_hooks.sync_email_queue_to_tracker"
    ],
    "cron": {
        "*/5 * * * *": [
            "crm_override.crm_override.tracker_sync.sync_email_tracker_status",
<<<<<<< HEAD
            "crm_override.crm_override.email_tracker.sync_opens_from_sendgrid"
        ],
        "*/2 * * * *": [
            "crm_override.crm_override.email_threading.imap_fetcher.fetch_imap_emails"
=======
>>>>>>> 7dd0764e
        ]
    }
}

doc_events = {
    "Communication": {
        "before_save": "crm_override.crm_override.email_threading.outbound_email_threading.ensure_communication_has_thread_id"
    },
    "Email Queue": {
        "after_insert": "crm_override.crm_override.email_queue_hooks.on_email_queue_after_insert",
        "before_save": "crm_override.crm_override.email_queue_hooks.on_email_queue_before_save",
        "on_submit": "crm_override.crm_override.email_queue_hooks.on_email_queue_on_submit",
        "before_insert": "crm_override.crm_override.email_threading.outbound_email_threading.add_thread_id_to_outbound_email"
    }
}

override_doctype_class = {
    "Communication": "crm_override.crm_override.doctype.communication.communication.Communication"
}

override_whitelisted_methods = {
    "frappe.email.queue.email_tracker": "crm_override.crm_override.email_tracker.email_tracker"
}


# Testing
# -------

# before_tests = "crm_override.install.before_tests"

# Extend DocType Class
# ------------------------------
#
# Specify custom mixins to extend the standard doctype controller.
# extend_doctype_class = {
# 	"Task": "crm_override.custom.task.CustomTaskMixin"
# }

# Overriding Methods
# ------------------------------
#
# override_whitelisted_methods = {
# 	"frappe.desk.doctype.event.event.get_events": "crm_override.event.get_events"
# }
#
# each overriding function accepts a `data` argument;
# generated from the base implementation of the doctype dashboard,
# along with any modifications made in other Frappe apps
# override_doctype_dashboards = {
# 	"Task": "crm_override.task.get_dashboard_data"
# }

# exempt linked doctypes from being automatically cancelled
#
# auto_cancel_exempted_doctypes = ["Auto Repeat"]

# Ignore links to specified DocTypes when deleting documents
# -----------------------------------------------------------

# ignore_links_on_delete = ["Communication", "ToDo"]

# Request Events
# ----------------
# before_request = ["crm_override.utils.before_request"]
# after_request = ["crm_override.utils.after_request"]

# Job Events
# ----------
# before_job = ["crm_override.utils.before_job"]
# after_job = ["crm_override.utils.after_job"]

# User Data Protection
# --------------------

# user_data_fields = [
# 	{
# 		"doctype": "{doctype_1}",
# 		"filter_by": "{filter_by}",
# 		"redact_fields": ["{field_1}", "{field_2}"],
# 		"partial": 1,
# 	},
# 	{
# 		"doctype": "{doctype_2}",
# 		"filter_by": "{filter_by}",
# 		"partial": 1,
# 	},
# 	{
# 		"doctype": "{doctype_3}",
# 		"strict": False,
# 	},
# 	{
# 		"doctype": "{doctype_4}"
# 	}
# ]

# Authentication and authorization
# --------------------------------

# auth_hooks = [
# 	"crm_override.auth.validate"
# ]

# Automatically update python controller files with type annotations for this app.
# export_python_type_annotations = True

# default_log_clearing_doctypes = {
# 	"Logging DocType Name": 30  # days to retain logs
# }
<|MERGE_RESOLUTION|>--- conflicted
+++ resolved
@@ -153,13 +153,10 @@
     "cron": {
         "*/5 * * * *": [
             "crm_override.crm_override.tracker_sync.sync_email_tracker_status",
-<<<<<<< HEAD
             "crm_override.crm_override.email_tracker.sync_opens_from_sendgrid"
         ],
         "*/2 * * * *": [
             "crm_override.crm_override.email_threading.imap_fetcher.fetch_imap_emails"
-=======
->>>>>>> 7dd0764e
         ]
     }
 }
